import React, {
  createContext,
  useContext,
  useState,
  useEffect,
  ReactNode,
  useCallback,
  useRef,
} from "react";
import axiosInstance from "../api/axiosInstance";
import { clearAllAuthData } from "../utils/clearAuthData";

interface GroupMeMessage {
  messageId: string;
  groupId: string;
  groupName: string;
  senderId: string;
  senderName: string;
  avatarUrl: string;
  text: string;
  attachments: Array<any>;
  createdAt: Date;
  system: boolean;
}

interface GroupMeGroup {
  groupId: string;
  groupName: string;
  botId: string;
  enabled: boolean;
  displayOrder: number;
  displayInDashboard: boolean;
  image_url?: string;
  last_message?: {
    id: string;
    created_at: number;
    user_id: string;
    name: string;
    text: string;
    avatar_url?: string;
    attachments: any[];
  };
  messages_count?: number;
}

interface GroupMeConfig {
  accessToken: string;
  groups: Record<string, string>; // groupId -> groupName
}

interface GroupPreferences {
  pinned: boolean;
  notifications: boolean;
}

interface GroupMeContextType {
  config: GroupMeConfig | null;
  loading: boolean;
  error: string | null;
  saveConfig: (config: GroupMeConfig) => Promise<void>;
  refreshConfig: () => Promise<void>;
  groups: GroupMeGroup[];
  activeGroupId: string | null;
  messages: Record<string, GroupMeMessage[]>;
  isLoading: boolean;
  sendMessage: (groupId: string, text: string) => Promise<void>;
  fetchMessages: (groupId: string) => Promise<void>;
  setActiveGroupId: (groupId: string | null) => void;
  refreshGroups: () => Promise<void>;
  groupPreferences: Record<string, GroupPreferences>;
  togglePinned: (groupId: string) => void;
  toggleNotifications: (groupId: string) => void;
  isPinned: (groupId: string) => boolean;
  hasNotifications: (groupId: string) => boolean;
  isWebSocketConnected: boolean;
}

const GroupMeContext = createContext<GroupMeContextType | undefined>(undefined);

const DEFAULT_GROUP_PREFERENCES: GroupPreferences = {
  pinned: false,
  notifications: false,
};

export const GroupMeProvider: React.FC<{ children: ReactNode }> = ({
  children,
}) => {
  const [config, setConfig] = useState<GroupMeConfig | null>(null);
  const [loading, setLoading] = useState(true);
  const [error, setError] = useState<string | null>(null);
  const [groups, setGroups] = useState<GroupMeGroup[]>([]);
  const [messages, setMessages] = useState<Record<string, GroupMeMessage[]>>(
    {},
  );
  const [activeGroupId, setActiveGroupId] = useState<string | null>(null);
  const [isLoading, setIsLoading] = useState<boolean>(false);
  const [groupPreferences, setGroupPreferences] = useState<
    Record<string, GroupPreferences>
  >({});
  const [isWebSocketConnected, setIsWebSocketConnected] =
    useState<boolean>(false);
  const webSocketRef = useRef<WebSocket | null>(null);

  const refreshConfig = useCallback(async () => {
    console.log("🔍 GroupMeContext: refreshConfig called");
    setLoading(true);
    setError(null);
    
    // Import and use our centralized auth token service
    const authTokenService = await import('../services/authToken.service');
    
    // Get the current token from our service
    const token = authTokenService.getToken();
    
    if (!token) {
      console.warn('❌ GroupMeContext: No auth token found, cannot fetch config');
      setConfig(null);
      setLoading(false);
      return;
    }
    
    console.log('✅ GroupMeContext: Auth token found, fetching config');
    
    try {
      // Ensure the token is properly set in axios headers
      axiosInstance.defaults.headers.common['Authorization'] = token.startsWith('Bearer ') 
        ? token 
        : `Bearer ${token}`;
      
<<<<<<< HEAD
      console.log('🔄 GroupMeContext: Making API call to /api/groupme/config');
      
      const response = await axiosInstance.get("/api/groupme/config");
=======
      console.log('🔄 GroupMeContext: Making API call to /groupme/config');
      
      const response = await axiosInstance.get("/groupme/config");
>>>>>>> f3ae6b75
      console.log('🔄 GroupMeContext: Config API response:', response.data);
      
      if (response.data && response.data.accessToken) {
        console.log('✅ GroupMeContext: accessToken found in response');
        setConfig(response.data);
        localStorage.setItem("groupme_config", JSON.stringify(response.data));
      } else {
        console.log('⚠️ GroupMeContext: No accessToken in response data');
        const savedConfig = localStorage.getItem("groupme_config");
        if (savedConfig) {
          console.log('🔄 GroupMeContext: Loading config from localStorage');
          setConfig(JSON.parse(savedConfig));
        }
        else {
          console.log('⚠️ GroupMeContext: No saved config in localStorage');
          setConfig(null);
        }
      }
    } catch (err: any) {
      // Handle 401 gracefully - this is expected when GroupMe isn't connected
      if (err.response?.status === 401) {
        console.log("⚠️ GroupMeContext: No GroupMe config found (401) - this is normal if not connected");
        setConfig(null);
        localStorage.removeItem("groupme_config");
      } else {
        console.error("❌ GroupMeContext: Error fetching GroupMe config:", err);
        console.error("❌ Response status:", err.response?.status);
        console.error("❌ Response data:", err.response?.data);
        setError("Failed to load GroupMe configuration");
        const savedConfig = localStorage.getItem("groupme_config");
        if (savedConfig) setConfig(JSON.parse(savedConfig));
        else setConfig(null);
      }
    } finally {
      setLoading(false);
    }
  }, []);

  const refreshGroups = useCallback(async () => {
    // Check auth token first
    const authTokenService = await import('../services/authToken.service');
    const token = authTokenService.getToken();
    
    if (!token) {
      console.warn('❌ GroupMeContext: No auth token found, cannot fetch groups');
      setError('Authentication token not found. Please log in again.');
      setGroups([]);
      setIsLoading(false);
      return;
    }
    
    // We'll try to fetch groups even if we don't have a config.accessToken
    // The backend should handle the GroupMe token for us
    if (!config) {
      console.log("⚠️ GroupMeContext: No config but we have auth token, will try anyway");
    } else if (!config.accessToken) {
      console.log("⚠️ GroupMeContext: Config exists but no accessToken, will try anyway");
    } else {
      console.log("🔍 GroupMeContext: refreshGroups called with token:", config.accessToken ? "present" : "missing");
      console.log("🔍 GroupMeContext: Config state:", {
        hasToken: !!config.accessToken,
        hasGroups: !!config.groups,
        groupsCount: config.groups ? Object.keys(config.groups).length : 0
      });
    }
    
    // Ensure the token is properly set in axios headers
    axiosInstance.defaults.headers.common['Authorization'] = token.startsWith('Bearer ') 
      ? token 
      : `Bearer ${token}`;
    
    console.log('✅ GroupMeContext: Auth token set on axiosInstance');
    
    setIsLoading(true);
    try {
<<<<<<< HEAD
      console.log("🔄 GroupMeContext: Making API call to /api/groupme/groups");
      const response = await axiosInstance.get("/api/groupme/groups");
=======
      console.log("🔄 GroupMeContext: Making API call to /groupme/groups");
      const response = await axiosInstance.get("/groupme/groups");
>>>>>>> f3ae6b75
      console.log("✅ GroupMeContext: Groups API response:", response.data);
      console.log("✅ GroupMeContext: Response status:", response.status);
      console.log("✅ GroupMeContext: Response headers:", response.headers);
      
      // Handle different response formats
      let groupsData = [];
      
      if (response.data && response.data.success && response.data.data) {
        // Handle wrapped response format
        console.log("✅ GroupMeContext: Using wrapped response format");
        groupsData = response.data.data;
      } else if (Array.isArray(response.data)) {
        // Handle direct array format
        console.log("✅ GroupMeContext: Using direct array format");
        groupsData = response.data;
      } else {
        console.error("❌ GroupMeContext: Unexpected response format:", response.data);
        throw new Error('Unexpected API response format');
      }
      
      console.log("🔍 GroupMeContext: Raw groups data:", groupsData);
      
      if (!Array.isArray(groupsData) || groupsData.length === 0) {
        console.warn("⚠️ GroupMeContext: No groups found or invalid data format");
        setGroups([]);
        return;
      }
      
      // Map the data to ensure consistent format
      const formattedGroups = groupsData.map((group: any) => {
        // Add additional logging to see what fields are available
        console.log("🔍 GroupMeContext: Raw group data fields:", Object.keys(group));
        
        const formatted = {
          groupId: group.groupId || group.id || group.group_id,
          groupName: group.groupName || group.name,
          image_url: group.image_url,
          last_message: group.last_message,
          messages_count: group.messages_count
        };
        console.log("✅ GroupMeContext: Formatted group:", formatted);
        return formatted;
      });
      
      console.log("✅ GroupMeContext: All formatted groups:", formattedGroups);
      
      if (formattedGroups.length === 0) {
        console.warn("⚠️ GroupMeContext: No groups after formatting");
      }
      
      setGroups(formattedGroups);
    } catch (err: any) {
      console.error("❌ GroupMeContext: Error fetching GroupMe groups:", err);
      if (err.response) {
        console.error("❌ GroupMeContext: Error response:", {
          status: err.response.status,
          data: err.response.data,
          headers: err.response.headers
        });
      }
      setError("Failed to load GroupMe groups.");
      setGroups([]);
    } finally {
      setIsLoading(false);
    }
  }, [config, axiosInstance]);

  const fetchMessages = useCallback(
    async (groupId: string) => {
      if (!config || !config.accessToken) {
        console.log(
          "GroupMeContext: fetchMessages - No token, skipping fetch for group:",
          groupId,
        );
        return;
      }

      console.log(`GroupMeContext: fetchMessages called for group ${groupId}`);
      setIsLoading(true);

      try {
        // Generate a unique timestamp for proper cache busting
        const timestamp = Date.now();

        // Request with parameters to ensure newest messages and prevent caching
        const response = await axiosInstance.get(
          `/groupme/groups/${groupId}/messages`,
          {
            params: {
              limit: 100, // Request more messages for better user experience
              before_id: null, // Ensures we get the most recent messages
              _: timestamp, // Cache busting parameter
            },
            headers: {
              "Cache-Control": "no-cache",
              Pragma: "no-cache",
            },
          },
        );

        if (
          response.data &&
          response.data.success &&
          Array.isArray(response.data.data.messages)
        ) {
          console.log(
            `GroupMeContext: Raw messages received for group ${groupId}, count:`,
            response.data.data.messages.length,
          );

          // Sort messages by timestamp, newest first, with consistent timestamp normalization
          const sortedMessages = [...response.data.data.messages].sort(
            (a, b) => {
              // Normalize timestamps to always be in milliseconds
              const getTimestamp = (msg: any) => {
                if (msg.created_at) {
                  // Convert seconds to milliseconds if needed (GroupMe sometimes uses seconds)
                  return typeof msg.created_at === "number"
                    ? msg.created_at > 9999999999
                      ? msg.created_at
                      : msg.created_at * 1000
                    : new Date(msg.created_at).getTime();
                }
                if (msg.createdAt) {
                  return new Date(msg.createdAt).getTime();
                }
                return 0; // Fallback
              };

              const timeA = getTimestamp(a);
              const timeB = getTimestamp(b);

              return timeB - timeA; // Sort newest first
            },
          );

          // Log message range for debugging
          if (sortedMessages.length > 0) {
            const firstMsg = sortedMessages[0];
            const lastMsg = sortedMessages[sortedMessages.length - 1];
            const firstTime = new Date(
              firstMsg.created_at || firstMsg.createdAt,
            ).toLocaleString();
            const lastTime = new Date(
              lastMsg.created_at || lastMsg.createdAt,
            ).toLocaleString();

            console.log(`GroupMeContext: Message range for ${groupId}:`, {
              newest: firstTime,
              oldest: lastTime,
              count: sortedMessages.length,
            });
          }

          // Update messages state atomically to ensure consistent rendering
          setMessages((prev) => {
            // Log message count changes
            const prevCount = prev[groupId]?.length || 0;
            console.log(
              `GroupMeContext: Updating messages for ${groupId}: was ${prevCount}, now ${sortedMessages.length}`,
            );

            return { ...prev, [groupId]: sortedMessages };
          });
        } else {
          console.log(
            `GroupMeContext: No valid messages received for group ${groupId}`,
          );
          setMessages((prev) => ({ ...prev, [groupId]: [] }));
        }
      } catch (err) {
        console.error(
          `GroupMeContext: Error fetching messages for group ${groupId}:`,
          err,
        );
        setError("Failed to load messages");
        setMessages((prev) => ({ ...prev, [groupId]: [] }));
      } finally {
        setIsLoading(false);
      }
    },
    [config, axiosInstance],
  );

  const saveConfig = useCallback(async (newConfig: GroupMeConfig) => {
    console.log("GroupMeContext: saveConfig called");
    setIsLoading(true);
    setError(null);
    try {
      await axiosInstance.post("/groupme/config", newConfig);
      setConfig(newConfig);
      localStorage.setItem("groupme_config", JSON.stringify(newConfig));
      // After saving, refresh groups as the token might allow access to different groups
      // await refreshGroups(); // Calling this can be problematic if config isn't updated yet
    } catch (err) {
      console.error("Error saving GroupMe config:", err);
      setError("Failed to save GroupMe configuration");
      throw err;
    } finally {
      setIsLoading(false);
    }
  }, []); // refreshGroups removed to avoid potential loop

  const sendMessage = useCallback(
    async (groupId: string, text: string) => {
      if (!config || !config.accessToken || !text.trim()) {
        console.log("GroupMeContext: sendMessage - Prerequisites not met.");
        return;
      }
      console.log(
        `GroupMeContext: sendMessage to group ${groupId} with text: "${text}"`,
      );
      setIsLoading(true); // Indicate loading state
      try {
        // Actual send logic
        await axiosInstance.post(`/groupme/groups/${groupId}/messages`, {
          text,
        });
        console.log(`GroupMeContext: Message sent to group ${groupId}`);

        // Optimistically add or wait for Faye, for now, explicitly fetch
        await fetchMessages(groupId);
      } catch (err) {
        console.error(`Error sending message to group ${groupId}:`, err);
        setError("Failed to send message.");
        // Potentially re-throw or handle UI feedback for the error
      } finally {
        setIsLoading(false);
      }
    },
    [config, fetchMessages, axiosInstance],
  ); // Added axiosInstance to dependencies

  // WebSocket connection logic
  useEffect(() => {
    const token = localStorage.getItem("token");
    
    // Don't connect if no token or if already connected
    if (!token || webSocketRef.current?.readyState === WebSocket.OPEN || webSocketRef.current?.readyState === WebSocket.CONNECTING) {
      return;
    }

    // Use ws:// for local development, wss:// for production
    const wsProtocol =
      window.location.protocol === "https:" ? "wss://" : "ws://";
    // If running locally on Vite (5173) we still want to hit the API/WebSocket on 3001
    const host = window.location.hostname;
    const wsPort =
      process.env.NODE_ENV === "production" ? window.location.port : "3001";
    const wsUrl = `${wsProtocol}${host}:${wsPort}`;

    console.log("GroupMeContext: Attempting to connect to WebSocket at", wsUrl);
    
    let reconnectTimeout: NodeJS.Timeout;
    let isIntentionallyClosed = false;
    
    const connectWebSocket = () => {
      if (isIntentionallyClosed || webSocketRef.current?.readyState === WebSocket.OPEN) {
        return;
      }
      
      const ws = new WebSocket(wsUrl);
      webSocketRef.current = ws;

      ws.onopen = () => {
        console.log("GroupMeContext: WebSocket connection established.");
        setIsWebSocketConnected(true);
        // Authenticate the WebSocket connection
        const authToken = localStorage.getItem("token");
        if (authToken) {
          ws.send(JSON.stringify({ type: "authenticate", token: authToken }));
        }
      };

      ws.onmessage = (event) => {
        try {
          const received = JSON.parse(event.data as string);
          console.log("GroupMeContext: WebSocket message received:", received);

          if (received.type === "NEW_GROUPME_MESSAGE") {
            const newMessage: GroupMeMessage = received.payload;
            setMessages((prevMessages) => {
              const groupMessages = prevMessages[newMessage.groupId] || [];
              // Add new message and prevent duplicates, then sort
              const updatedMessages = [
                newMessage,
                ...groupMessages.filter(
                  (msg) => msg.messageId !== newMessage.messageId,
                ),
              ].sort(
                (a, b) =>
                  new Date(b.createdAt).getTime() -
                  new Date(a.createdAt).getTime(),
              );
              return { ...prevMessages, [newMessage.groupId]: updatedMessages };
            });
            // Optionally, if this message is for the active group and the user is viewing it,
            // you might want to trigger a UI notification or scroll.
          } else if (received.type === "GROUP_UPDATE") {
            // Handle group updates (e.g., new group, name change)
            console.log("GroupMeContext: Received GROUP_UPDATE");
            refreshGroups(); // Re-fetch all groups for simplicity, or handle specific update
          } else if (received.type === "auth_success") {
            console.log("GroupMeContext: WebSocket authenticated successfully.");
          } else if (received.type === "auth_failure") {
            console.warn(
              "GroupMeContext: WebSocket authentication failed:",
              received.message,
              received.code,
            );
            
            if (received.code === "TOKEN_MISMATCH" || received.code === "INVALID_TOKEN") {
              console.warn("JWT token mismatch detected (dev mode safeguard)");
              if (process.env.NODE_ENV === "production") {
                clearAllAuthData();
                window.location.href = "/login";
              }
            }
            
            // Don't reconnect on auth failure
            isIntentionallyClosed = true;
          }

          // Forward notesUpdated events globally so other hooks/components can consume
          if (received && received.type === 'LEAD_NOTES_UPDATED') {
            window.dispatchEvent(new MessageEvent('message', { data: JSON.stringify(received) }));
          }
        } catch (e) {
          console.error("GroupMeContext: Error processing WebSocket message:", e);
        }
      };

      ws.onclose = () => {
        console.log("GroupMeContext: WebSocket connection closed.");
        setIsWebSocketConnected(false);
        webSocketRef.current = null;
        
        // Only attempt reconnect if not intentionally closed
        if (!isIntentionallyClosed) {
          reconnectTimeout = setTimeout(() => {
            console.log("GroupMeContext: Attempting to reconnect...");
            connectWebSocket();
          }, 5000);
        }
      };

      ws.onerror = (error) => {
        console.error("GroupMeContext: WebSocket error:", error);
        // No need to set isWebSocketConnected to false here, onclose will handle it.
      };
    };

    // Initial connection
    connectWebSocket();

    return () => {
      isIntentionallyClosed = true;
      clearTimeout(reconnectTimeout);
      if (
        webSocketRef.current &&
        webSocketRef.current.readyState === WebSocket.OPEN
      ) {
        console.log("GroupMeContext: Closing WebSocket connection on unmount.");
        webSocketRef.current.close();
      }
      webSocketRef.current = null;
    };
  }, []); // Run once on mount

  // Initial config load
  useEffect(() => {
    refreshConfig();
  }, [refreshConfig]);

  // Effect to refresh groups when config (especially accessToken) changes
  useEffect(() => {
    if (config && config.accessToken) {
      console.log(
        "GroupMeContext: Config updated with accessToken, calling refreshGroups.",
      );
      refreshGroups();
    }
  }, [config, refreshGroups]);

  // Load preferences from localStorage on init
  useEffect(() => {
    const savedPreferences = localStorage.getItem("groupme_preferences");
    if (savedPreferences) {
      try {
        setGroupPreferences(JSON.parse(savedPreferences));
      } catch (err) {
        console.error(
          "Error loading GroupMe preferences from localStorage:",
          err,
        );
      }
    }
  }, []);

  // Save preferences to localStorage when they change
  useEffect(() => {
    if (Object.keys(groupPreferences).length > 0) {
      localStorage.setItem(
        "groupme_preferences",
        JSON.stringify(groupPreferences),
      );
    }
  }, [groupPreferences]);

  // Toggle pinned status for a group
  const togglePinned = useCallback((groupId: string) => {
    setGroupPreferences((prev) => {
      const current = prev[groupId] || { ...DEFAULT_GROUP_PREFERENCES };
      return {
        ...prev,
        [groupId]: {
          ...current,
          pinned: !current.pinned,
        },
      };
    });
  }, []);

  // Toggle notifications for a group
  const toggleNotifications = useCallback((groupId: string) => {
    setGroupPreferences((prev) => {
      const current = prev[groupId] || { ...DEFAULT_GROUP_PREFERENCES };
      return {
        ...prev,
        [groupId]: {
          ...current,
          notifications: !current.notifications,
        },
      };
    });
  }, []);

  // Helper functions to check preferences
  const isPinned = useCallback(
    (groupId: string) => {
      return !!groupPreferences[groupId]?.pinned;
    },
    [groupPreferences],
  );

  const hasNotifications = useCallback(
    (groupId: string) => {
      return !!groupPreferences[groupId]?.notifications;
    },
    [groupPreferences],
  );

  // After all the callback definitions and before returning the provider
  // Memoize the context value to prevent unnecessary re-renders
  const contextValue = React.useMemo(
    () => ({
      config,
      loading,
      error,
      saveConfig,
      refreshConfig,
      groups,
      activeGroupId,
      setActiveGroupId, // Expose this to allow chat component to set it
      messages,
      isLoading,
      sendMessage,
      fetchMessages,
      refreshGroups,
      groupPreferences,
      togglePinned,
      toggleNotifications,
      isPinned,
      hasNotifications,
      isWebSocketConnected,
    }),
    [
      config,
      loading,
      error,
      saveConfig,
      refreshConfig,
      groups,
      activeGroupId,
      messages,
      isLoading,
      sendMessage,
      fetchMessages,
      refreshGroups,
      groupPreferences,
      togglePinned,
      toggleNotifications,
      isPinned,
      hasNotifications,
      isWebSocketConnected,
    ],
  );

  return (
    <GroupMeContext.Provider value={contextValue}>
      {children}
    </GroupMeContext.Provider>
  );
};

export const useGroupMeConfig = () => {
  const context = useContext(GroupMeContext);
  if (context === undefined) {
    throw new Error("useGroupMeConfig must be used within a GroupMeProvider");
  }
  return context;
};

export const useGroupMe = () => {
  const context = useContext(GroupMeContext);
  if (context === undefined) {
    throw new Error("useGroupMe must be used within a GroupMeProvider");
  }
  return context;
};

export default GroupMeContext;<|MERGE_RESOLUTION|>--- conflicted
+++ resolved
@@ -127,15 +127,9 @@
         ? token 
         : `Bearer ${token}`;
       
-<<<<<<< HEAD
-      console.log('🔄 GroupMeContext: Making API call to /api/groupme/config');
-      
-      const response = await axiosInstance.get("/api/groupme/config");
-=======
       console.log('🔄 GroupMeContext: Making API call to /groupme/config');
       
       const response = await axiosInstance.get("/groupme/config");
->>>>>>> f3ae6b75
       console.log('🔄 GroupMeContext: Config API response:', response.data);
       
       if (response.data && response.data.accessToken) {
@@ -211,13 +205,8 @@
     
     setIsLoading(true);
     try {
-<<<<<<< HEAD
-      console.log("🔄 GroupMeContext: Making API call to /api/groupme/groups");
-      const response = await axiosInstance.get("/api/groupme/groups");
-=======
       console.log("🔄 GroupMeContext: Making API call to /groupme/groups");
       const response = await axiosInstance.get("/groupme/groups");
->>>>>>> f3ae6b75
       console.log("✅ GroupMeContext: Groups API response:", response.data);
       console.log("✅ GroupMeContext: Response status:", response.status);
       console.log("✅ GroupMeContext: Response headers:", response.headers);
