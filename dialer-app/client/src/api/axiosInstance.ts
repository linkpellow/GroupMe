--- conflicted
+++ resolved
@@ -1,14 +1,9 @@
 import axios, { AxiosResponse, AxiosError, InternalAxiosRequestConfig } from 'axios';
 import { getToken } from '../services/authToken.service';
 
-<<<<<<< HEAD
 // Determine API base URL.
 // • Default to '/api' when client & server share origin.
 // • Allow override via VITE_API_BASE for staging or dev.
-=======
-// Set baseURL so that all requests are automatically prefixed with /api in development & production.
-// Developers should **not** include '/api' in individual request paths.
->>>>>>> f3ae6b75
 const envBase = (import.meta as any).env?.VITE_API_BASE as string | undefined;
 const baseURL = envBase || '/api';
 
@@ -58,20 +53,12 @@
       console.warn('No auth token found in authToken service');
     }
 
-<<<<<<< HEAD
-    // Prevent accidental double '/api' when callers *do* include it.
-    if (config.url && config.url.startsWith('/api/')) {
-      config.url = config.url.replace(/^\/api/, '');
-      console.log(`Normalized URL: ${config.url}`);
-=======
-    // No automatic path rewriting—call sites must pass paths **without** '/api'.
+    // Prevent accidental double '/api' in request paths.
     if (config.url) {
-      // Prevent accidental double '/api' when callers include it.
       if (config.url.startsWith('/api/')) {
         config.url = config.url.replace(/^\/api/, '');
       }
       console.log(`Request URL: ${config.url}`);
->>>>>>> f3ae6b75
     }
 
     // Log the request
